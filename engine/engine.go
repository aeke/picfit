package engine

import (
	"errors"
	"fmt"
	"os/exec"
	"sort"
	"strings"

	"github.com/thoas/picfit/engine/backend"
	"github.com/thoas/picfit/engine/config"
	"github.com/thoas/picfit/image"
	"github.com/thoas/picfit/logger"
)

type Engine struct {
	DefaultFormat  string
	DefaultQuality int
	Format         string
<<<<<<< HEAD
	backends       []Backend
	logger         logger.Logger
}

type Backend struct {
	backend.Backend
=======
	backends       []*backendWrapper
	logger         logger.Logger
}

type backendWrapper struct {
	backend   backend.Backend
>>>>>>> 4d05ee38
	mimetypes []string
	weight    int
}

// New initializes an Engine
<<<<<<< HEAD
func New(cfg config.Config, log logger.Logger) *Engine {
	var b []Backend
=======
func New(cfg config.Config, logger logger.Logger) *Engine {
	var b []*backendWrapper
>>>>>>> 4d05ee38

	if cfg.Backends == nil {
		b = append(b, &backendWrapper{
			backend:   &backend.GoImage{},
			mimetypes: MimeTypes,
		})
	} else {
		if cfg.Backends.Gifsicle != nil {
			path := cfg.Backends.Gifsicle.Path
			if path == "" {
				path = "gifsicle"
			}

			if _, err := exec.LookPath(path); err == nil {
				b = append(b, &backendWrapper{
					backend:   &backend.Gifsicle{Path: path},
					mimetypes: cfg.Backends.Gifsicle.Mimetypes,
					weight:    cfg.Backends.Gifsicle.Weight,
				})
			}
		}
		if cfg.Backends.GoImage != nil {
			b = append(b, &backendWrapper{
				backend:   &backend.GoImage{},
				mimetypes: cfg.Backends.GoImage.Mimetypes,
				weight:    cfg.Backends.GoImage.Weight,
			})
		}

		if cfg.Backends.Libvips != nil {
			b = append(b, Backend{
				Backend:   &backend.Libvips{},
				mimetypes: cfg.Backends.Libvips.Mimetypes,
				weight:    cfg.Backends.Libvips.Weight,
			})
		}
	}

	sort.Slice(b, func(i, j int) bool {
		return b[i].weight < b[j].weight
	})

	quality := config.DefaultQuality
	if cfg.Quality != 0 {
		quality = cfg.Quality
	}

	return &Engine{
		DefaultFormat:  cfg.DefaultFormat,
		DefaultQuality: quality,
		Format:         cfg.Format,
		backends:       b,
<<<<<<< HEAD
		logger:         log,
=======
		logger:         logger,
>>>>>>> 4d05ee38
	}
}

func (e Engine) String() string {
	backendNames := []string{}
	for _, backend := range e.backends {
		backendNames = append(backendNames, backend.backend.String())
	}

	return strings.Join(backendNames, " ")
}

func (e Engine) Transform(output *image.ImageFile, operations []EngineOperation) (*image.ImageFile, error) {
	var (
		err       error
		processed []byte
		source    = output.Source
	)

	ct := output.ContentType()
	for i := range operations {
		for j := range e.backends {
			var processing bool
			for k := range e.backends[j].mimetypes {
				if ct == e.backends[j].mimetypes[k] {
					processing = true
					break
				}
			}

			if !processing {
				continue
			}

			e.logger.Debug("Processing image...",
<<<<<<< HEAD
				logger.String("backend", e.backends[j].String()),
				logger.String("operation", operations[i].Operation.String()),
				logger.String("options", operations[i].Options.String()),
			)
			processed, err = operate(e.backends[j], output, operations[i].Operation, operations[i].Options)
=======
				logger.String("backend", e.backends[j].backend.String()),
				logger.String("operation", operations[i].Operation.String()),
				logger.String("options", operations[i].Options.String()),
			)

			processed, err = operate(e.backends[j].backend, output, operations[i].Operation, operations[i].Options)
>>>>>>> 4d05ee38
			if err == nil {
				output.Source = processed
				break
			}
			if !errors.Is(err, backend.MethodNotImplementedError) {
				return nil, err
			}
		}
	}

	output.Source = source
	output.Processed = processed

	return output, err
}

func operate(b backend.Backend, img *image.ImageFile, operation Operation, options *backend.Options) ([]byte, error) {
	switch operation {
	case Noop:
		return img.Source, nil
	case Flip:
		return b.Flip(img, options)
	case Rotate:
		return b.Rotate(img, options)
	case Resize:
		return b.Resize(img, options)
	case Thumbnail:
		return b.Thumbnail(img, options)
	case Fit:
		return b.Fit(img, options)
	case Flat:
		return b.Flat(img, options)
	default:
		return nil, fmt.Errorf("Operation not found for %s", operation)
	}
}<|MERGE_RESOLUTION|>--- conflicted
+++ resolved
@@ -17,33 +17,19 @@
 	DefaultFormat  string
 	DefaultQuality int
 	Format         string
-<<<<<<< HEAD
-	backends       []Backend
-	logger         logger.Logger
-}
-
-type Backend struct {
-	backend.Backend
-=======
 	backends       []*backendWrapper
 	logger         logger.Logger
 }
 
 type backendWrapper struct {
 	backend   backend.Backend
->>>>>>> 4d05ee38
 	mimetypes []string
 	weight    int
 }
 
 // New initializes an Engine
-<<<<<<< HEAD
-func New(cfg config.Config, log logger.Logger) *Engine {
-	var b []Backend
-=======
 func New(cfg config.Config, logger logger.Logger) *Engine {
 	var b []*backendWrapper
->>>>>>> 4d05ee38
 
 	if cfg.Backends == nil {
 		b = append(b, &backendWrapper{
@@ -96,11 +82,7 @@
 		DefaultQuality: quality,
 		Format:         cfg.Format,
 		backends:       b,
-<<<<<<< HEAD
-		logger:         log,
-=======
 		logger:         logger,
->>>>>>> 4d05ee38
 	}
 }
 
@@ -136,20 +118,12 @@
 			}
 
 			e.logger.Debug("Processing image...",
-<<<<<<< HEAD
-				logger.String("backend", e.backends[j].String()),
-				logger.String("operation", operations[i].Operation.String()),
-				logger.String("options", operations[i].Options.String()),
-			)
-			processed, err = operate(e.backends[j], output, operations[i].Operation, operations[i].Options)
-=======
 				logger.String("backend", e.backends[j].backend.String()),
 				logger.String("operation", operations[i].Operation.String()),
 				logger.String("options", operations[i].Options.String()),
 			)
 
 			processed, err = operate(e.backends[j].backend, output, operations[i].Operation, operations[i].Options)
->>>>>>> 4d05ee38
 			if err == nil {
 				output.Source = processed
 				break
